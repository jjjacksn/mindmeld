--- conflicted
+++ resolved
@@ -9,11 +9,7 @@
 from pkg_resources import DistributionNotFound, VersionConflict
 from .exceptions import WorkbenchVersionError
 
-<<<<<<< HEAD
-current = '3.1.0rc6'
-=======
 current = '3.1.0'
->>>>>>> 015c8799
 
 logger = logging.getLogger(__name__)
 

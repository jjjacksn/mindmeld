--- conflicted
+++ resolved
@@ -150,8 +150,6 @@
     return ' '.join(ngram_tokens)
 
 
-<<<<<<< HEAD
-=======
 def get_seq_accuracy_scorer():
     """
     Returns a scorer that can be used by sklearn's GridSearchCV based on the
@@ -223,7 +221,6 @@
     return True
 
 
->>>>>>> f017659d
 def requires(resource):
     """
     Decorator to enforce the resource dependencies of the active feature extractors

import numpy as np
import tensorflow as tf
import re
import math
import logging
import os

from sklearn.externals import joblib
from .taggers import Tagger, extract_sequence_features
from .embeddings import WordSequenceEmbedding, CharacterSequenceEmbedding
from sklearn.preprocessing import LabelBinarizer

DEFAULT_ENTITY_TOKEN_SPAN_INDEX = 2
GAZ_PATTERN_MATCH = 'in-gaz\|type:(\w+)\|pos:(\w+)\|'
REGEX_TYPE_POSITIONAL_INDEX = 1
DEFAULT_LABEL = 'B|UNK'
DEFAULT_GAZ_LABEL = 'O'
RANDOM_SEED = 1
ZERO_INITIALIZER_VALUE = 0

logger = logging.getLogger(__name__)


class LstmModel(Tagger):
    """"This class encapsulates the bi-directional LSTM model and provides
    the correct interface for use by the tagger model"""

    def fit(self, X, y):
        examples_arr = np.asarray(X, dtype='float32')
        labels_arr = np.asarray(y, dtype='int32')
        self._fit(examples_arr, labels_arr)
        return self

    def predict(self, X):
        encoded_examples_arr = np.asarray(X, dtype='float32')
        tags_by_example_arr = self._predict(encoded_examples_arr)

        resized_predicted_tags = []
        for query, seq_len in zip(tags_by_example_arr, self.sequence_lengths):
            resized_predicted_tags.append(query[:seq_len])

        return resized_predicted_tags

    def set_params(self, **parameters):
        """Initialize params

        Args:
            The keys in the parameters dictionary are as follows:

            number_of_epochs (int): The number of epochs to run
            batch_size (int): The batch size for mini-batch training
            token_lstm_hidden_state_dimension (int): The hidden state
            dimension of the LSTM cell
            learning_rate (int): The learning rate of the optimizer
            optimizer (str): The optimizer used to train the network
            is the number of entities in the dataset
            display_epoch (int): The number of epochs after which the
            network displays common stats like accuracy
            padding_length (int): The length of each query, which is
            fixed, so some queries will be cut short in length
            representing the word embedding, the row index
            is the word's index
            token_embedding_dimension (int): The embedding dimension of the word
            token_pretrained_embedding_filepath (str): The pretrained embedding file-path
            dense_keep_prob (float): The dropout rate of the dense layers
            lstm_input_keep_prob (float): The dropout rate of the inputs to the LSTM cell
            lstm_output_keep_prob (float): The dropout rate of the outputs of the LSTM cell
            gaz_encoding_dimension (int): The gazetteer encoding dimension
        """
        self.number_of_epochs = parameters.get('number_of_epochs', 20)
        self.batch_size = parameters.get('batch_size', 20)
        self.token_lstm_hidden_state_dimension = \
            parameters.get('token_lstm_hidden_state_dimension', 300)

        self.learning_rate = parameters.get('learning_rate', 0.005)
        self.optimizer_tf = parameters.get('optimizer', 'adam')
        self.padding_length = parameters.get('padding_length', 20)
        self.display_epoch = parameters.get('display_epoch', 20)

        self.token_embedding_dimension = parameters.get('token_embedding_dimension', 300)
        self.token_pretrained_embedding_filepath = \
            parameters.get('token_pretrained_embedding_filepath')

        self.dense_keep_probability = parameters.get('dense_keep_prob', 0.5)
        self.lstm_input_keep_prob = parameters.get('lstm_input_keep_prob', 0.5)
        self.lstm_output_keep_prob = parameters.get('lstm_output_keep_prob', 0.5)
        self.gaz_encoding_dimension = parameters.get('gaz_encoding_dimension', 100)
        self.use_crf_layer = parameters.get('use_crf_layer', True)

        self.use_char_embeddings = parameters.get('use_character_embeddings', False)
        self.char_window_sizes = parameters.get('char_window_sizes', [5])
        self.max_char_per_word = parameters.get('maximum_characters_per_word', 20)
        self.character_embedding_dimension = parameters.get('character_embedding_dimension', 10)
        self.word_level_character_embedding_size = \
            parameters.get('word_level_character_embedding_size', 40)

    def get_params(self, deep=True):
        return self.__dict__

    def construct_tf_variables(self):
        """
        Constructs the variables and operations in the TensorFlow session graph
        """
        self.dense_keep_prob_tf = tf.placeholder(tf.float32, name='dense_keep_prob_tf')
        self.lstm_input_keep_prob_tf = tf.placeholder(tf.float32, name='lstm_input_keep_prob_tf')
        self.lstm_output_keep_prob_tf = tf.placeholder(tf.float32, name='lstm_output_keep_prob_tf')

        self.query_input_tf = tf.placeholder(tf.float32,
                                             [None,
                                              self.padding_length,
                                              self.token_embedding_dimension],
                                             name='query_input_tf')

        self.gaz_input_tf = tf.placeholder(tf.float32,
                                           [None,
                                            self.padding_length,
                                            self.gaz_dimension],
                                           name='gaz_input_tf')

        self.label_tf = tf.placeholder(tf.int32,
                                       [None,
                                        int(self.padding_length),
                                        self.output_dimension],
                                       name='label_tf')

        self.batch_sequence_lengths_tf = tf.placeholder(tf.int32, shape=[None],
                                                        name='batch_sequence_lengths_tf')

        self.batch_sequence_mask_tf = tf.placeholder(
            tf.bool, shape=[None], name='batch_sequence_mask_tf')

        if self.use_char_embeddings:
            self.char_input_tf = tf.placeholder(tf.float32,
                                                [None,
                                                 self.padding_length,
                                                 self.max_char_per_word,
                                                 self.character_embedding_dimension],
                                                name='char_input_tf')

        combined_embedding_tf = self._construct_embedding_network()
        self.lstm_output_tf = self._construct_lstm_network(combined_embedding_tf)
        self.lstm_output_softmax_tf = tf.nn.softmax(self.lstm_output_tf,
                                                    name='output_softmax_tensor')
        self.optimizer_tf, self.cost_tf = self._define_optimizer_and_cost()

    def extract_features(self, examples, config, resources, y=None, fit=True):
        """Transforms a list of examples into features that are then used by the
        deep learning model.

        Args:
            examples (list of mmworkbench.core.Query): a list of queries
            config (ModelConfig): The ModelConfig which may contain information used for feature
                                  extraction
            resources (dict): Resources which may be used for this model's feature extraction
            y (list): A list of label sequences

        Returns:
            (sequence_embeddings, encoded_labels, groups): features for the LSTM network
        """
        if y:
            # Train time
            self.resources = resources

            padded_y = self._pad_labels(y, DEFAULT_LABEL)
            y_flat = [item for sublist in padded_y for item in sublist]
            encoded_labels_flat = self.label_encoder.fit_transform(y_flat)
            encoded_labels = []

            start_index = 0
            for label_sequence in padded_y:
                encoded_labels.append(
                    encoded_labels_flat[start_index: start_index + len(label_sequence)])
                start_index += len(label_sequence)

            gaz_entities = [k for k in self.resources['gazetteers'].keys()]
            gaz_entities.append(DEFAULT_GAZ_LABEL)
            self.gaz_encoder.fit(gaz_entities)

            # The gaz dimension are the sum total of the gazetteer entities and
            # the 'other' gaz entity, which is the entity for all non-gazetteer tokens
            self.gaz_dimension = len(gaz_entities)
            self.output_dimension = len(self.label_encoder.classes_)
        else:
            # Predict time
            encoded_labels = None

        # Extract features and classes
        x_sequence_embeddings_arr, self.gaz_features_arr, self.char_features_arr = \
            self._get_features(examples)

        self.sequence_lengths = self._extract_seq_length(examples)

        # There are no groups in this model
        groups = None

        return x_sequence_embeddings_arr, encoded_labels, groups

    def setup_model(self, config):
        self.set_params(**config.params)
        self.label_encoder = LabelBinarizer()
        self.gaz_encoder = LabelBinarizer()

        # We have to reset the graph on every dataset since the input, gaz and output
        # dimensions for each domain,intent training data is different. So the graph
        # cannot be reused.
        tf.reset_default_graph()
        self.session = tf.Session()

        self.example_type = config.example_type
        self.features = config.features
        self.token_pretrained_embedding_filepath = \
            config.params.get('token_pretrained_embedding_filepath')

        self.padding_length = config.params.get('padding_length')

        self.query_encoder = WordSequenceEmbedding(
            self.padding_length,
            self.token_embedding_dimension,
            self.token_pretrained_embedding_filepath)

        if self.use_char_embeddings:
            self.char_encoder = CharacterSequenceEmbedding(
                self.padding_length,
                self.character_embedding_dimension,
                self.max_char_per_word)

    def construct_feed_dictionary(self,
                                  batch_examples,
                                  batch_char,
                                  batch_gaz,
                                  batch_seq_len,
                                  batch_labels=list()):
        """Constructs the feed dictionary that is used to feed data into the tensors

        Args:
            batch_examples (ndarray): A batch of examples
            batch_char (ndarray): A batch of character features
            batch_gaz (ndarray): A batch of gazetteer features
            batch_seq_len (ndarray): A batch of sequence length of each query
            batch_labels (ndarray): A batch of labels

        Returns:
            The feed dictionary
        """
        return_dict = {
            self.query_input_tf: batch_examples,
            self.batch_sequence_lengths_tf: batch_seq_len,
            self.gaz_input_tf: batch_gaz,
            self.dense_keep_prob_tf: self.dense_keep_probability,
            self.lstm_input_keep_prob_tf: self.lstm_input_keep_prob,
            self.lstm_output_keep_prob_tf: self.lstm_output_keep_prob,
            self.batch_sequence_mask_tf: self._generate_boolean_mask(batch_seq_len)
        }

        if len(batch_labels) > 0:
            return_dict[self.label_tf] = batch_labels

        if len(batch_char) > 0:
            return_dict[self.char_input_tf] = batch_char

        return return_dict

    def _construct_embedding_network(self):
        """ Constructs a network based on the word embedding and gazetteer
        inputs and concatenates them together

        Returns:
            Combined embeddings of the word and gazetteer embeddings
        """
        initializer = tf.contrib.layers.xavier_initializer(seed=RANDOM_SEED)

        dense_gaz_embedding_tf = tf.contrib.layers.fully_connected(
            inputs=self.gaz_input_tf,
            num_outputs=self.gaz_encoding_dimension,
            weights_initializer=initializer)

        batch_size_dim = tf.shape(self.query_input_tf)[0]

        if self.use_char_embeddings:
            word_level_char_embeddings_list = []

            for window_size in self.char_window_sizes:
                word_level_char_embeddings_list.append(self.apply_convolution(
                    self.char_input_tf, batch_size_dim, window_size))

            word_level_char_embedding = tf.concat(word_level_char_embeddings_list, 2)

            # Combined the two embeddings
            combined_embedding_tf = tf.concat(
                [self.query_input_tf, word_level_char_embedding], axis=2)
        else:
            combined_embedding_tf = self.query_input_tf

        combined_embedding_tf = tf.concat(
            [combined_embedding_tf, dense_gaz_embedding_tf], axis=2)

        return combined_embedding_tf

    def apply_convolution(self, input_tensor, batch_size, char_window_size):
        """ Constructs a convolution network of a specific window size

        Args:
            input_tensor (tensor): The input tensor to the network
            batch_size (int): The batch size of the training data
            char_window_size (int): The character window size of each stride

        Returns:
            Convolved output tensor
        """
        convolution_reshaped_char_embedding = tf.reshape(input_tensor,
                                                         [-1, self.padding_length,
                                                          self.max_char_per_word,
                                                          self.character_embedding_dimension, 1])

        # Index 0 dimension is 1 because we want to apply this to every word. Index 1 dimension is
        # char_window_size since this is the convolution window size. Index 3 dimension is
        # 1 since the input channel is 1 dimensional (the sequence string). Index 4 dimension is
        # the output dimension which is a hyper-parameter.
        char_convolution_filter = tf.Variable(tf.random_normal(
            [1, char_window_size, self.character_embedding_dimension,
             1, self.word_level_character_embedding_size], dtype=tf.float32))

        # Strides is None because we want to advance one character at a time and one word at a time
        conv_output = tf.nn.convolution(convolution_reshaped_char_embedding,
                                        char_convolution_filter, padding='SAME')

        # Max pool over each word, captured by the size of the filter corresponding to an entire
        # single word
        max_pool = tf.nn.pool(
            conv_output,
            window_shape=[1, self.max_char_per_word, self.character_embedding_dimension],
            pooling_type='MAX', padding='VALID')

        # Transpose because shape before is batch_size BY query_padding_length BY 1 BY 1
        # BY num_filters. This transform  rearranges the dimension of each rank such that
        # the num_filters dimension comes after the query_padding_length, so the last index
        # 4 is brought after the index 1.
        max_pool = tf.transpose(max_pool, [0, 1, 4, 2, 3])
        max_pool = tf.reshape(max_pool, [batch_size, self.padding_length,
                                         self.word_level_character_embedding_size])

        char_convolution_bias = tf.Variable(
            tf.random_normal([self.word_level_character_embedding_size, ]))

        char_convolution_bias = tf.tile(char_convolution_bias, [self.padding_length])
        char_convolution_bias = tf.reshape(char_convolution_bias,
                                           [self.padding_length,
                                            self.word_level_character_embedding_size])

        char_convolution_bias = tf.tile(char_convolution_bias, [batch_size, 1])
        char_convolution_bias = tf.reshape(char_convolution_bias,
                                           [batch_size, self.padding_length,
                                            self.word_level_character_embedding_size])

        word_level_char_embedding = tf.nn.relu(max_pool + char_convolution_bias)
        return word_level_char_embedding

    def _define_optimizer_and_cost(self):
        """ This function defines the optimizer and cost function of the LSTM model

        Returns:
            The optimizer function to reduce loss and the loss values
        """
        if self.use_crf_layer:
            flattened_labels = tf.cast(tf.argmax(self.label_tf, axis=2), tf.int32)
            log_likelihood, transition_params = tf.contrib.crf.crf_log_likelihood(
                self.lstm_output_tf, flattened_labels, self.batch_sequence_lengths_tf)
            cost_tf = tf.reduce_mean(-log_likelihood, name='cost_tf')
        else:
            masked_logits = tf.boolean_mask(
                tf.reshape(self.lstm_output_tf, [-1, self.output_dimension]),
                self.batch_sequence_mask_tf)

            masked_labels = tf.boolean_mask(
                tf.reshape(self.label_tf, [-1, self.output_dimension]),
                self.batch_sequence_mask_tf)

            softmax_loss_tf = tf.nn.softmax_cross_entropy_with_logits(
                logits=masked_logits, labels=masked_labels, name='softmax_loss_tf')

            cost_tf = tf.reduce_mean(softmax_loss_tf, name='cost_tf')

        optimizer_tf = tf.train.AdamOptimizer(
            learning_rate=float(self.learning_rate)).minimize(cost_tf)

        return optimizer_tf, cost_tf

    def _calculate_score(self, output_arr, label_arr, seq_lengths_arr):
        """ This function calculates the sequence score of all the queries,
        that is, the total number of queries where all the tags are predicted
        correctly.

        Args:
            output_arr (ndarray): Output array of the LSTM network
            label_arr (ndarray): Label array of the true labels of the data
            seq_lengths_arr (ndarray): A real sequence lengths of each example

        Returns:
            The number of queries where all the tags are correct
        """
        reshaped_output_arr = np.reshape(
            output_arr, [-1, int(self.padding_length), self.output_dimension])
        reshaped_output_arr = np.argmax(reshaped_output_arr, 2)
        reshaped_labels_arr = np.argmax(label_arr, 2)

        score = 0
        for idx, query in enumerate(reshaped_output_arr):
            seq_len = seq_lengths_arr[idx]
            predicted_tags = reshaped_output_arr[idx][:seq_len]
            actual_tags = reshaped_labels_arr[idx][:seq_len]
            if np.array_equal(predicted_tags, actual_tags):
                score += 1

        return score

    def _pad_labels(self, list_of_sequences, default_token):
        """
        Pads the label sequence

        Args:
            list_of_sequences: A list of label sequences
            default_token: The default label token for padding purposes

        Returns:
            padded output
        """
        padded_output = []
        for sequence in list_of_sequences:
            padded_seq = [default_token] * self.padding_length
            for idx, token in enumerate(sequence):
                if idx < self.padding_length:
                    padded_seq[idx] = sequence[idx]
            padded_output.append(padded_seq)
        return padded_output

    def _generate_boolean_mask(self, seq_lengths):
        """
        Generates boolean masks for each query in a query list

        Args:
            seq_lengths: A list of sequence lengths

        Return:
            A list of boolean masking values
        """
        mask = [False] * (len(seq_lengths) * self.padding_length)
        for idx, seq_len in enumerate(seq_lengths):
            start_index = idx * self.padding_length
            for i in range(start_index, start_index + seq_len):
                mask[i] = True
        return mask

    def _construct_lstm_state(self, initializer, hidden_dimension, batch_size, name):
        """Construct the LSTM initial state

        Args:
            initializer (tf.contrib.layers.xavier_initializer): initializer used
            hidden_dimension: num dimensions of the hidden state variable
            batch_size: the batch size of the data
            name: suffix of the variable going to be used

        Returns:
            (LSTMStateTuple): LSTM state information
        """

        initial_cell_state = tf.get_variable(
            "initial_cell_state_{}".format(name),
            shape=[1, hidden_dimension],
            dtype=tf.float32,
            initializer=initializer)

        initial_output_state = tf.get_variable(
            "initial_output_state_{}".format(name),
            shape=[1, hidden_dimension],
            dtype=tf.float32,
            initializer=initializer)

        c_states = tf.tile(initial_cell_state, tf.stack([batch_size, 1]))
        h_states = tf.tile(initial_output_state, tf.stack([batch_size, 1]))

        return tf.contrib.rnn.LSTMStateTuple(c_states, h_states)

    def _construct_regularized_lstm_cell(self, hidden_dimensions, initializer):
        """Construct a regularized lstm cell based on a dropout layer

        Args:
            hidden_dimensions: num dimensions of the hidden state variable
            initializer (tf.contrib.layers.xavier_initializer): initializer used

        Returns:
            (DropoutWrapper): regularized LSTM cell
        """

        lstm_cell = tf.contrib.rnn.CoupledInputForgetGateLSTMCell(
            hidden_dimensions, forget_bias=1.0, initializer=initializer, state_is_tuple=True)

        lstm_cell = tf.contrib.rnn.DropoutWrapper(
            lstm_cell, input_keep_prob=self.lstm_input_keep_prob_tf,
            output_keep_prob=self.lstm_output_keep_prob_tf)

        return lstm_cell

    def _construct_lstm_network(self, input_tensor):
        """ This function constructs the Bi-Directional LSTM network

        Args:
            input_tensor (Tensor): Input tensor to the LSTM network

        Returns:
            output_tensor (Tensor): The output layer of the LSTM network
        """
        n_hidden = int(self.token_lstm_hidden_state_dimension)

        # We cannot use the static batch size variable since for the last batch set
        # of data, the data size could be less than the batch size
        batch_size_dim = tf.shape(input_tensor)[0]

        # We use the xavier initializer for some of it's gradient control properties
        initializer = tf.contrib.layers.xavier_initializer(seed=RANDOM_SEED)

        # Forward LSTM construction
        lstm_cell_forward_tf = self._construct_regularized_lstm_cell(n_hidden, initializer)
        initial_state_forward_tf = self._construct_lstm_state(
            initializer, n_hidden, batch_size_dim, 'lstm_cell_forward_tf')

        # Backward LSTM construction
        lstm_cell_backward_tf = self._construct_regularized_lstm_cell(n_hidden, initializer)
        initial_state_backward_tf = self._construct_lstm_state(
            initializer, n_hidden, batch_size_dim, 'lstm_cell_backward_tf')

        # Combined the forward and backward LSTM networks
        (output_fw, output_bw), _ = tf.nn.bidirectional_dynamic_rnn(
            cell_fw=lstm_cell_forward_tf,
            cell_bw=lstm_cell_backward_tf,
            inputs=input_tensor,
            sequence_length=self.batch_sequence_lengths_tf,
            dtype=tf.float32,
            initial_state_fw=initial_state_forward_tf,
            initial_state_bw=initial_state_backward_tf)

        # Construct the output later
        output_tf = tf.concat([output_fw, output_bw], axis=-1)
        output_tf = tf.nn.dropout(output_tf, self.dense_keep_prob_tf)

        output_weights_tf = tf.get_variable('output_weights_tf',
                                            shape=[2 * n_hidden, self.output_dimension],
                                            dtype="float32", initializer=initializer)
        output_weights_tf = tf.tile(output_weights_tf, [batch_size_dim, 1])
        output_weights_tf = tf.reshape(output_weights_tf, [batch_size_dim, 2 * n_hidden,
                                       self.output_dimension])

        zero_initializer = tf.constant_initializer(ZERO_INITIALIZER_VALUE)
        output_bias_tf = tf.get_variable('output_bias_tf', shape=[self.output_dimension],
                                         dtype="float32", initializer=zero_initializer)

        output_tf = tf.add(tf.matmul(output_tf, output_weights_tf), output_bias_tf,
                           name='output_tensor')
        return output_tf

    def _get_model_constructor(self):
        return self

    def _extract_seq_length(self, examples):
        """Extract sequence lengths from the input examples
        Args:
            examples (list of Query objects): List of input queries

        Returns:
            (list): List of seq lengths for each query
        """
        seq_lengths = []
        for example in examples:
            if len(example.normalized_tokens) > self.padding_length:
                seq_lengths.append(self.padding_length)
            else:
                seq_lengths.append(len(example.normalized_tokens))

        return seq_lengths

    def _get_features(self, examples):
        """Extracts the word and gazetteer embeddings from the input examples

        Args:
            examples (list of mmworkbench.core.Query): a list of queries
        Returns:
            (tuple): Word embeddings and Gazetteer one-hot embeddings
        """
        x_feats_array = []
        gaz_feats_array = []
        char_feats_array = []
        for idx, example in enumerate(examples):
            x_feat, gaz_feat, char_feat = self._extract_features(example)
            x_feats_array.append(x_feat)
            gaz_feats_array.append(gaz_feat)
            char_feats_array.append(char_feat)

        # save all the embeddings used for model saving purposes
        self.query_encoder.save_embeddings()
        if self.use_char_embeddings:
            self.char_encoder.save_embeddings()

        x_feats_array = np.asarray(x_feats_array)
        gaz_feats_array = np.asarray(gaz_feats_array)
        char_feats_array = np.asarray(char_feats_array) if self.use_char_embeddings else []

        return x_feats_array, gaz_feats_array, char_feats_array

    def _extract_features(self, example):
        """Extracts feature dicts for each token in an example.

        Args:
            example (mmworkbench.core.Query): an query
        Returns:
            (list dict): features
        """
        default_gaz_one_hot = self.gaz_encoder.transform([DEFAULT_GAZ_LABEL]).tolist()[0]
        extracted_gaz_tokens = [default_gaz_one_hot] * self.padding_length
        extracted_sequence_features = extract_sequence_features(
            example, self.example_type, self.features, self.resources)

        for index, extracted_gaz in enumerate(extracted_sequence_features):
            if index >= self.padding_length:
                break

            if extracted_gaz == {}:
                extracted_gaz_tokens[index] = default_gaz_one_hot
                continue

            combined_gaz_features = set()
            for key in extracted_gaz.keys():
                regex_match = re.match(GAZ_PATTERN_MATCH, key)
                if regex_match:
                    # Examples of gaz features here are:
                    # in-gaz|type:city|pos:start|p_fe,
                    # in-gaz|type:city|pos:end|pct-char-len
                    # There were many gaz features of the same type that had
                    # bot start and end position tags for a given token.
                    # Due to this, we did not implement functionality to
                    # extract the positional information due to the noise
                    # associated with it.
                    combined_gaz_features.add(
                        regex_match.group(REGEX_TYPE_POSITIONAL_INDEX))

            if len(combined_gaz_features) == 0:
                extracted_gaz_tokens[index] = default_gaz_one_hot
            else:
                total_encoding = np.zeros(self.gaz_dimension, dtype=np.int)
                for encoding in self.gaz_encoder.transform(list(combined_gaz_features)):
                    total_encoding = np.add(total_encoding, encoding)
                extracted_gaz_tokens[index] = total_encoding.tolist()

        padded_query = self.query_encoder.encode_sequence_of_tokens(example.normalized_tokens)

        if self.use_char_embeddings:
            padded_char = self.char_encoder.encode_sequence_of_tokens(example.normalized_tokens)
        else:
            padded_char = None

        return padded_query, extracted_gaz_tokens, padded_char

    def _fit(self, X, y):
        """Trains a classifier without cross-validation. It iterates through
        the data, feeds batches to the tensorflow session graph and fits the
        model based on the feed forward and back propagation steps.

        Args:
            X (list of list of list of str): a list of queries to train on
            y (list of list of str): a list of expected labels
        """
        self.construct_tf_variables()

        self.session.run([tf.global_variables_initializer(),
                          tf.local_variables_initializer()])

        for epochs in range(int(self.number_of_epochs)):
            logger.info("Training epoch : {}".format(epochs))

            indices = [x for x in range(len(X))]
            np.random.shuffle(indices)

            gaz = self.gaz_features_arr[indices]
            char = self.char_features_arr[indices] if self.use_char_embeddings else []

            examples = X[indices]
            labels = y[indices]
            batch_size = int(self.batch_size)
            num_batches = int(math.ceil(len(examples) / batch_size))
            seq_len = np.array(self.sequence_lengths)[indices]

            for batch in range(num_batches):
                batch_start_index = batch * batch_size
                batch_end_index = (batch * batch_size) + batch_size

                batch_examples = examples[batch_start_index:batch_end_index]
                batch_labels = labels[batch_start_index:batch_end_index]
                batch_gaz = gaz[batch_start_index:batch_end_index]
                batch_seq_len = seq_len[batch_start_index:batch_end_index]
                batch_char = char[batch_start_index:batch_end_index]

                if batch % int(self.display_epoch) == 0:
                    output, loss, _ = self.session.run([self.lstm_output_tf,
                                                        self.cost_tf,
                                                        self.optimizer_tf],
                                                       feed_dict=self.construct_feed_dictionary(
                                                        batch_examples,
                                                        batch_char,
                                                        batch_gaz,
                                                        batch_seq_len,
                                                        batch_labels))

                    score = self._calculate_score(output, batch_labels, batch_seq_len)
                    accuracy = score / (len(batch_examples) * 1.0)

                    logger.info("Trained batch from index {} to {}, "
                                "Mini-batch loss: {:.5f}, "
                                "Training sequence accuracy: {:.5f}".format(batch * batch_size,
                                                                            (batch * batch_size) +
                                                                            batch_size, loss,
                                                                            accuracy))
                else:
                    self.session.run(self.optimizer_tf,
                                     feed_dict=self.construct_feed_dictionary(
                                         batch_examples,
                                         batch_char,
                                         batch_gaz,
                                         batch_seq_len,
                                         batch_labels))
        return self

    def _predict(self, X):
        """Trains a classifier without cross-validation.

        Args:
            X (list of list of list of str): a list of queries to train on

        Returns:
            (list): A list of decoded labelled predicted by the model
        """
        seq_len_arr = np.array(self.sequence_lengths)

        # During predict time, we make sure no nodes are dropped out
        self.dense_keep_probability = 1.0
        self.lstm_input_keep_prob = 1.0
        self.lstm_output_keep_prob = 1.0

        output = self.session.run(
            [self.lstm_output_softmax_tf],
            feed_dict=self.construct_feed_dictionary(
                X, self.char_features_arr, self.gaz_features_arr, seq_len_arr))

        output = np.reshape(output, [-1, int(self.padding_length), self.output_dimension])
        output = np.argmax(output, 2)

        decoded_queries = []
        for idx, encoded_predict in enumerate(output):
            decoded_query = []
            for tag in encoded_predict[:self.sequence_lengths[idx]]:
                decoded_query.append(self.label_encoder.classes_[tag])
            decoded_queries.append(decoded_query)

        return decoded_queries

    def dump(self, path):
        """
<<<<<<< HEAD
        Saves the Tensorflow model

        Args:
            path (str): the folder path for the entity model folder
=======
        Saves the TensorFlow model

        Args:
            path (str): The path to save the TF model

>>>>>>> 5674a26c
        """
        # Save the tensorflow weights and variables
        saver = tf.train.Saver()
        saver.save(self.session, os.path.join(path, 'lstm_model'))

        # Save feature extraction variables
        variables_to_dump = {
            'resources': self.resources,
            'gaz_dimension': self.gaz_dimension,
            'output_dimension': self.output_dimension,
            'gaz_features': self.gaz_features_arr,
            'sequence_lengths': self.sequence_lengths,
            'gaz_encoder': self.gaz_encoder,
            'label_encoder': self.label_encoder
        }

        joblib.dump(variables_to_dump, os.path.join(path, '.feature_extraction_vars'))

    def load(self, path):
        """
<<<<<<< HEAD
        Loads the Tensorflow model

        Args:
            path (str): the folder path for the entity model folder
=======
        Loads the TensorFlow model

        Args:
            path (str): The path to load the model from
>>>>>>> 5674a26c
        """
        saver = tf.train.import_meta_graph(os.path.join(path, 'lstm_model.meta'))
        saver.restore(self.session, os.path.join(path, 'lstm_model'))

        # Restore tensorflow graph variables
        self.dense_keep_prob_tf = \
            self.session.graph.get_tensor_by_name('dense_keep_prob_tf:0')

        self.lstm_input_keep_prob_tf = \
            self.session.graph.get_tensor_by_name('lstm_input_keep_prob_tf:0')

        self.lstm_output_keep_prob_tf = \
            self.session.graph.get_tensor_by_name('lstm_output_keep_prob_tf:0')

        self.query_input_tf = self.session.graph.get_tensor_by_name('query_input_tf:0')

        self.gaz_input_tf = self.session.graph.get_tensor_by_name('gaz_input_tf:0')

        self.label_tf = self.session.graph.get_tensor_by_name('label_tf:0')

        self.batch_sequence_lengths_tf = \
            self.session.graph.get_tensor_by_name('batch_sequence_lengths_tf:0')

        self.batch_sequence_mask_tf = \
            self.session.graph.get_tensor_by_name('batch_sequence_mask_tf:0')

        self.lstm_output_tf = self.session.graph.get_tensor_by_name('output_tensor:0')

        self.lstm_output_softmax_tf = \
            self.session.graph.get_tensor_by_name('output_softmax_tensor:0')

        if self.use_char_embeddings:
            self.char_input_tf = self.session.graph.get_tensor_by_name('char_input_tf:0')

        # Load feature extraction variables
        variables_to_load = joblib.load(os.path.join(path, '.feature_extraction_vars'))
        self.resources = variables_to_load['resources']
        self.gaz_dimension = variables_to_load['gaz_dimension']
        self.output_dimension = variables_to_load['output_dimension']
        self.gaz_features = variables_to_load['gaz_features']
        self.sequence_lengths = variables_to_load['sequence_lengths']
        self.gaz_encoder = variables_to_load['gaz_encoder']
        self.label_encoder = variables_to_load['label_encoder']<|MERGE_RESOLUTION|>--- conflicted
+++ resolved
@@ -762,18 +762,10 @@
 
     def dump(self, path):
         """
-<<<<<<< HEAD
         Saves the Tensorflow model
 
         Args:
             path (str): the folder path for the entity model folder
-=======
-        Saves the TensorFlow model
-
-        Args:
-            path (str): The path to save the TF model
-
->>>>>>> 5674a26c
         """
         # Save the tensorflow weights and variables
         saver = tf.train.Saver()
@@ -794,17 +786,10 @@
 
     def load(self, path):
         """
-<<<<<<< HEAD
         Loads the Tensorflow model
 
         Args:
             path (str): the folder path for the entity model folder
-=======
-        Loads the TensorFlow model
-
-        Args:
-            path (str): The path to load the model from
->>>>>>> 5674a26c
         """
         saver = tf.train.import_meta_graph(os.path.join(path, 'lstm_model.meta'))
         saver.restore(self.session, os.path.join(path, 'lstm_model'))

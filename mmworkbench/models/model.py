# -*- coding: utf-8 -*-
"""This module contains base classes for models defined in the models subpackage."""
from __future__ import absolute_import, unicode_literals
from builtins import object, super

from collections import namedtuple
import logging
import math

import numpy as np
from sklearn.model_selection import (KFold, GroupShuffleSplit, GroupKFold, GridSearchCV,
                                     ShuffleSplit, StratifiedKFold, StratifiedShuffleSplit)

from sklearn.metrics import (f1_score, precision_recall_fscore_support as score, confusion_matrix,
                             accuracy_score)
<<<<<<< HEAD
from .helpers import (get_feature_extractor, get_label_encoder, register_label, ENTITIES_LABEL_TYPE,
                      entity_seqs_equal, get_entity_scorer)
from .taggers.taggers import get_tags_from_entities, get_entities_from_tags
=======
from .helpers import get_feature_extractor, get_label_encoder, register_label, ENTITIES_LABEL_TYPE
from .tagging import (get_tags_from_entities, get_entities_from_tags, get_boundary_counts,
                      BoundaryCounts)
>>>>>>> 401e1eb1
logger = logging.getLogger(__name__)

# model scoring types
ACCURACY_SCORING = 'accuracy'
LIKELIHOOD_SCORING = 'log_loss'

_NEG_INF = -1e10


class ModelConfig(object):
    """A value object representing a model configuration.

    Attributes:
        model_type (str): The name of the model type. Will be used to find the
            model class to instantiate
        example_type (str): The type of the examples which will be passed into
            `fit()` and `predict()`. Used to select feature extractors
        label_type (str): The type of the labels which will be passed into
            `fit()` and returned by `predict()`. Used to select the label encoder
        model_settings (dict): Settings specific to the model type specified
        params (dict): Params to pass to the underlying classifier
        param_selection (dict): Configuration for param selection (using cross
            validation)
            {'type': 'shuffle',
            'n': 3,
            'k': 10,
            'n_jobs': 2,
            'scoring': '',
            'grid': {}
            }
        features (dict): The keys are the names of feature extractors and the
            values are either a kwargs dict which will be passed into the
            feature extractor function, or a callable which will be used as to
            extract features
    """

    __slots__ = ['model_type', 'example_type', 'label_type', 'features', 'model_settings', 'params',
                 'param_selection']

    def __init__(self, model_type=None, example_type=None, label_type=None, features=None,
                 model_settings=None, params=None, param_selection=None):
        for arg, val in {'model_type': model_type, 'example_type': example_type,
                         'label_type': label_type, 'features': features}.items():
            if val is None:
                raise TypeError('__init__() missing required argument {!r}'.format(arg))
        if params is None and (param_selection is None or param_selection.get('grid') is None):
            raise ValueError("__init__() One of 'params' and 'param_selection' is required")
        self.model_type = model_type
        self.example_type = example_type
        self.label_type = label_type
        self.features = features
        self.model_settings = model_settings
        self.params = params
        self.param_selection = param_selection

    def to_dict(self):
        """Converts the model config object into a dict

        Returns:
            dict: A dict version of the config
        """
        result = {}
        for attr in self.__slots__:
            result[attr] = getattr(self, attr)
        return result

    def __repr__(self):
        args_str = ', '.join("{}={!r}".format(key, getattr(self, key)) for key in self.__slots__)
        return "{}({})".format(self.__class__.__name__, args_str)


class EvaluatedExample(namedtuple('EvaluatedExample', ['example', 'expected', 'predicted',
                                                       'probas', 'label_type'])):
    """Represents the evaluation of a single example

    Attributes:
        example: The example being evaluated
        expected: The expected label for the example
        predicted: The predicted label for the example
        proba (dict): Maps labels to their predicted probabilities
        label_type (str): One of CLASS_LABEL_TYPE or ENTITIES_LABEL_TYPE
    """

    @property
    def is_correct(self):
        # For entities compare just the type, span and text for each entity.
        if self.label_type == ENTITIES_LABEL_TYPE:
            return entity_seqs_equal(self.expected, self.predicted)
        # For other label_types compare the full objects
        else:
            return self.expected == self.predicted


class RawResults():
    """Represents the raw results of a set of evaluated examples. Useful for generating
    stats and graphs.

    Attributes:
        predicted (list): A list of predictions. For sequences this is a list of lists, and for
                          standard classifieris this is a 1d array. All classes are in their numeric
                          representations for ease of use with evaluation libraries and graphing.
        expected (list): Same as predicted but contains the true or gold values.
        text_labels (list): A list of all the text label values, the index of the text label in
                             this array is the numeric label
        predicted_flat (list): (Optional): For sequence models this is a flattened list of all
                                predicted tags (1d array)
        expected_flat (list): (Optional): For sequence models this is a flattened list of all gold
                              tags
    """
    def __init__(self, predicted, expected, text_labels, predicted_flat=None, expected_flat=None):
        self.predicted = predicted
        self.expected = expected
        self.text_labels = text_labels
        self.predicted_flat = predicted_flat
        self.expected_flat = expected_flat


class ModelEvaluation(namedtuple('ModelEvaluation', ['config', 'results'])):
    """Represents the evaluation of a model at a specific configuration
    using a collection of examples and labels

    Attributes:
        config (ModelConfig): The model config used during evaluation
        results (list of EvaluatedExample): A list of the evaluated examples
    """
    def __init__(self, config, results):
        self.label_encoder = get_label_encoder(config)

    def get_accuracy(self):
        """The accuracy represents the share of examples whose predicted labels
        exactly matched their expected labels.

        Returns:
            float: The accuracy of the model
        """
        num_examples = len(self.results)
        num_correct = len([e for e in self.results if e.is_correct])
        return float(num_correct) / float(num_examples)

    def __repr__(self):
        num_examples = len(self.results)
        num_correct = len(list(self.correct_results()))
        accuracy = self.get_accuracy()
        msg = "<{} score: {:.2%}, {} of {} example{} correct>"
        return msg.format(self.__class__.__name__, accuracy, num_correct, num_examples,
                          '' if num_examples == 1 else 's')

    def correct_results(self):
        """
        Returns:
            iterable: Collection of the examples which were correct
        """
        for result in self.results:
            if result.is_correct:
                yield result

    def incorrect_results(self):
        """
        Returns:
            iterable: Collection of the examples which were incorrect
        """
        for result in self.results:
            if not result.is_correct:
                yield result

    def get_stats(self):
        """
        Returns a structured stats object for evaluation.

        Returns:
            dict: Structured dict containing evaluation statistics. Contains precision,
                  recall, f scores, support, etc.
        """
        raise NotImplementedError

    def print_stats(self):
        """
        Prints a useful stats table for evaluation.

        Returns:
            dict: Structured dict containing evaluation statistics. Contains precision,
                  recall, f scores, support, etc.
        """
        raise NotImplementedError

    def print_graphs(self):
        """
        Generates some graphs to help with evaluating of models.

        Returns:
            dict: Structured dict containing any arrays necessary to recreate the graphs.
        """
        raise NotImplementedError

    def raw_results(self):
        """
        Exposes raw vectors of expected and predicted for data scientists to use for any additional
        evaluation metrics or to generate graphs of their choice.

        Returns:
            NamedTuple: RawResults named tuple containing
                expected: vector of predicted classes (numeric value)
                predicted: vector of gold classes (numeric value)
                text_labels: a list of all the text label values, the index of the text label in
                this array is the numeric label
        """
        raise NotImplementedError

    def _update_raw_result(self, label, text_labels, vec):
        """
        Helper method for updating the text to numeric label vectors

        Returns:
            text_labels: The updated text_labels array
            vec: The updated label vector with the given label appended
        """
        if label not in text_labels:
            text_labels.append(label)
        vec.append(text_labels.index(label))
        return text_labels, vec

    def _get_common_stats(self, raw_expected, raw_predicted, text_labels):
        """
        Prints a useful stats table and returns a structured stats object for evaluation.

        Returns:
            dict: Structured dict containing evaluation statistics. Contains precision,
                  recall, f scores, support, etc.
        """
        labels = range(len(text_labels))

        confusion_stats = self._get_confusion_matrix_and_counts(y_true=raw_expected,
                                                                y_pred=raw_predicted)
        stats_overall = self._get_overall_stats(y_true=raw_expected,
                                                y_pred=raw_predicted,
                                                labels=labels)
        counts_overall = confusion_stats['counts_overall']
        stats_overall['tp'] = counts_overall.tp
        stats_overall['tn'] = counts_overall.tn
        stats_overall['fp'] = counts_overall.fp
        stats_overall['fn'] = counts_overall.fn

        class_stats = self._get_class_stats(y_true=raw_expected, y_pred=raw_predicted,
                                            labels=labels)
        counts_by_class = confusion_stats['counts_by_class']
        class_stats['tp'] = counts_by_class.tp
        class_stats['tn'] = counts_by_class.tn
        class_stats['fp'] = counts_by_class.fp
        class_stats['fn'] = counts_by_class.fn

        return {'stats_overall': stats_overall,
                'class_stats': class_stats,
                'confusion_matrix': confusion_stats['confusion_matrix']}

    def _get_class_stats(self, y_true, y_pred, labels):
        """
        Method for getting some basic statistics by class.

        Returns:
            dict: A structured dictionary containing precision, recall, f_beta, and support
                  vectors (1 x number of classes)
        """
        precision, recall, f_beta, support = score(y_true=y_true, y_pred=y_pred,
                                                   labels=labels)

        stats = {
                    'precision': precision,
                    'recall': recall,
                    'f_beta': f_beta,
                    'support': support
                }
        return stats

    def _get_overall_stats(self, y_true, y_pred, labels):
        """
        Method for getting some overall statistics.

        Returns:
            dict: A structured dictionary containing scalar values for f1 scores and overall
                  accuracy.
        """
        f1_weighted = f1_score(y_true=y_true, y_pred=y_pred, labels=labels, average='weighted')
        f1_macro = f1_score(y_true=y_true, y_pred=y_pred, labels=labels, average='macro')
        f1_micro = f1_score(y_true=y_true, y_pred=y_pred, labels=labels, average='micro')
        accuracy = accuracy_score(y_true=y_true, y_pred=y_pred)

        stats_overall = {
            'f1_weighted': f1_weighted,
            'f1_macro': f1_macro,
            'f1_micro': f1_micro,
            'accuracy': accuracy
        }
        return stats_overall

    def _get_confusion_matrix_and_counts(self, y_true, y_pred):
        """
        Generates the confusion matrix where each element Cij is the number of observations known to
        be in group i predicted to be in group j

        Returns:
            dict: Contains 2d array of the confusion matrix, and an array of tp, tn, fp, fn values
        """
        confusion_mat = confusion_matrix(y_true=y_true, y_pred=y_pred)
        tp_arr, tn_arr, fp_arr, fn_arr = [], [], [], []

        num_classes = len(confusion_mat)
        for class_index in range(num_classes):
            # tp is C_classindex, classindex
            tp = confusion_mat[class_index][class_index]
            tp_arr.append(tp)

            # tn is the sum of Cij where i or j are not class_index
            mask = np.ones((num_classes, num_classes))
            mask[:, class_index] = 0
            mask[class_index, :] = 0
            tn = np.sum(mask*confusion_mat)
            tn_arr.append(tn)

            # fp is the sum of Cij where j is class_index but i is not
            mask = np.zeros((num_classes, num_classes))
            mask[:, class_index] = 1
            mask[class_index, class_index] = 0
            fp = np.sum(mask*confusion_mat)
            fp_arr.append(fp)

            # fn is the sum of Cij where i is class_index but j is not
            mask = np.zeros((num_classes, num_classes))
            mask[class_index, :] = 1
            mask[class_index, class_index] = 0
            fn = np.sum(mask*confusion_mat)
            fn_arr.append(fn)

        Counts = namedtuple('Counts', ['tp', 'tn', 'fp', 'fn'])
        return {'confusion_matrix': confusion_mat,
                'counts_by_class': Counts(tp_arr, tn_arr, fp_arr, fn_arr),
                'counts_overall': Counts(sum(tp_arr), sum(tn_arr), sum(fp_arr),
                                         sum(fn_arr))
                }

    def _print_class_stats_table(self, stats, text_labels, title='Statistics by class'):
        """
        Helper for printing a human readable table for class statistics

        Returns:
            None
        """
        title_format = "{:>20}" + "{:>12}" * (len(stats))
        common_stats = ['f_beta', 'precision', 'recall', 'support', 'tp', 'tn', 'fp', 'fn']
        stat_row_format = "{:>20}" + "{:>12.3f}" * 3 + "{:>12.0f}" * 5 + \
                          "{:>12.3f}" * (len(stats) - len(common_stats))
        table_titles = common_stats + [stat for stat in stats.keys()
                                       if stat not in common_stats]
        print(title + ": \n")
        print(title_format.format("class", *table_titles))
        for label in range(len(text_labels)):
            row = []
            for stat in table_titles:
                row.append(stats[stat][label])
            print(stat_row_format.format(self._truncate_label(text_labels[label], 18), *row))
        print("\n\n")

    def _print_class_matrix(self, matrix, text_labels):
        """
        Helper for printing a human readable class by class table for displaying
        a confusion matrix

        Returns:
            None
        """
        # Doesn't print if there isn't enough space to display the full matrix.
        if len(text_labels) > 10:
            print("Not printing confusion matrix since it is too large. The full matrix is still"
                  " included in the dictionary returned from get_stats().")
            return
        labels = range(len(text_labels))
        title_format = "{:>15}" * (len(labels)+1)
        stat_row_format = "{:>15}" * (len(labels)+1)
        table_titles = [self._truncate_label(text_labels[label], 10) for label in labels]
        print("Confusion matrix: \n")
        print(title_format.format("", *table_titles))
        for label in range(len(text_labels)):
            print(stat_row_format.format(self._truncate_label(text_labels[label], 10),
                                         *matrix[label]))
        print("\n\n")

    def _print_overall_stats_table(self, stats_overall, title='Overall statistics'):
        """
        Helper for printing a human readable table for overall statistics

        Returns:
            None
        """
        title_format = "{:>12}" * (len(stats_overall))
        common_stats = ['accuracy', 'f1_weighted', 'tp', 'tn', 'fp', 'fn']
        stat_row_format = "{:>12.3f}" * 2 + "{:>12.0f}" * 4 + \
                          "{:>12.3f}" * (len(stats_overall) - len(common_stats))
        table_titles = common_stats + [stat for stat in stats_overall.keys()
                                       if stat not in common_stats]
        print(title + ": \n")
        print(title_format.format(*table_titles))
        row = []
        for stat in table_titles:
            row.append(stats_overall[stat])
        print(stat_row_format.format(*row))
        print("\n\n")

    def _truncate_label(self, label, max_len):
        return (label[:max_len] + '..') if len(label) > max_len else label


class StandardModelEvaluation(ModelEvaluation):
    def raw_results(self):
        text_labels = []
        predicted, expected = [], []

        for result in self.results:
            text_labels, predicted = self._update_raw_result(result.predicted, text_labels,
                                                             predicted)
            text_labels, expected = self._update_raw_result(result.expected, text_labels, expected)

        return RawResults(predicted=predicted, expected=expected, text_labels=text_labels)

    def get_stats(self):
        raw_results = self.raw_results()
        stats = self._get_common_stats(raw_results.expected,
                                       raw_results.predicted,
                                       raw_results.text_labels)
        # Note can add any stats specific to the standard model to any of the tables here

        return stats

    def print_stats(self):
        raw_results = self.raw_results()
        stats = self.get_stats()

        self._print_overall_stats_table(stats['stats_overall'])
        self._print_class_stats_table(stats['class_stats'], raw_results.text_labels)
        self._print_class_matrix(stats['confusion_matrix'], raw_results.text_labels)

    def print_graphs(self):
        """
        TODO generate graphs from matplotlib/scikit learn
        """
        return None


class SequenceModelEvaluation(ModelEvaluation):
    def __init__(self, config, results):
        self._tag_scheme = config.model_settings.get('tag_scheme', 'IOB').upper()
        super().__init__(config, results)

    def raw_results(self):
        text_labels = []
        predicted, expected = [], []
        predicted_flat, expected_flat = [], []

        for result in self.results:
            raw_predicted = self.label_encoder.encode([result.predicted], examples=[result.example])
            raw_expected = self.label_encoder.encode([result.expected], examples=[result.example])

            vec = []
            for entity in raw_predicted:
                text_labels, vec = self._update_raw_result(entity, text_labels, vec)
            predicted.append(vec)
            predicted_flat.extend(vec)
            vec = []
            for entity in raw_expected:
                text_labels, vec = self._update_raw_result(entity, text_labels, vec)
            expected.append(vec)
            expected_flat.extend(vec)

        return RawResults(predicted=predicted, expected=expected,
                          text_labels=text_labels, predicted_flat=predicted_flat,
                          expected_flat=expected_flat)

    def _get_sequence_stats(self, y_true, y_pred, text_labels):
        """
        TODO: Generate additional sequence level stats
        """
        sequence_accuracy = self.get_accuracy()
        return {'sequence_accuracy': sequence_accuracy}

    def _print_sequence_stats_table(self, sequence_stats):
        """
        Helper for printing a human readable table for sequence statistics

        Returns:
            None
        """
        title_format = "{:>18}" * (len(sequence_stats))
        table_titles = ['sequence_accuracy']
        stat_row_format = "{:>18.3f}" * (len(sequence_stats))
        print("Sequence-level statistics: \n")
        print(title_format.format(*table_titles))
        row = []
        for stat in table_titles:
            row.append(sequence_stats[stat])
        print(stat_row_format.format(*row))
        print("\n\n")

    def get_stats(self):
        raw_results = self.raw_results()
        stats = self._get_common_stats(raw_results.expected_flat,
                                       raw_results.predicted_flat,
                                       raw_results.text_labels)
        sequence_stats = self._get_sequence_stats(y_true=raw_results.expected,
                                                  y_pred=raw_results.predicted,
                                                  text_labels=raw_results.text_labels)
        stats['sequence_stats'] = sequence_stats

        # Note: can add any stats specific to the sequence model to any of the tables here
        return stats

    def print_stats(self):
        raw_results = self.raw_results()
        stats = self.get_stats()

        self._print_overall_stats_table(stats['stats_overall'], 'Overall tag-level statistics')
        self._print_class_stats_table(stats['class_stats'], raw_results.text_labels,
                                      'Tag-level statistics by class')
        self._print_class_matrix(stats['confusion_matrix'], raw_results.text_labels)
        self._print_sequence_stats_table(stats['sequence_stats'])

    def print_graphs(self):
        """
        TODO generate graphs from matplotlib/scikitlearn
        """
        return None


class EntityModelEvaluation(SequenceModelEvaluation):
    """Generates some statistics specific to entity recognition
    """
    def _get_entity_boundary_stats(self):
        """
        Calculate le, be, lbe, tp, tn, fp, fn as defined here:
        https://nlpers.blogspot.com/2006/08/doing-named-entity-recognition-dont.html
        """
        boundary_counts = BoundaryCounts()
        raw_results = self.raw_results()
        for expected_sequence, predicted_sequence in zip(raw_results.expected,
                                                         raw_results.predicted):
            expected_seq_labels = [raw_results.text_labels[i] for i in expected_sequence]
            predicted_seq_labels = [raw_results.text_labels[i] for i in predicted_sequence]
            boundary_counts = get_boundary_counts(expected_seq_labels, predicted_seq_labels,
                                                  boundary_counts)
        return boundary_counts.to_dict()

    def _print_boundary_stats(self, boundary_counts):
        title_format = "{:>12}" * (len(boundary_counts))
        table_titles = boundary_counts.keys()
        stat_row_format = "{:>12}" * (len(boundary_counts))
        print("Segment-level statistics: \n")
        print(title_format.format(*table_titles))
        row = []
        for stat in table_titles:
            row.append(boundary_counts[stat])
        print(stat_row_format.format(*row))
        print("\n\n")

    def get_stats(self):
        stats = super().get_stats()
        if self._tag_scheme == 'IOB':
            boundary_stats = self._get_entity_boundary_stats()
            stats['boundary_stats'] = boundary_stats
        return stats

    def print_stats(self):
        raw_results = self.raw_results()
        stats = self.get_stats()

        self._print_overall_stats_table(stats['stats_overall'], 'Overall tag-level statistics')
        self._print_class_stats_table(stats['class_stats'], raw_results.text_labels,
                                      'Tag-level statistics by class')
        self._print_class_matrix(stats['confusion_matrix'], raw_results.text_labels)
        if self._tag_scheme == 'IOB':
            self._print_boundary_stats(stats['boundary_stats'])
        self._print_sequence_stats_table(stats['sequence_stats'])


class Model(object):
    """An abstract class upon which all models are based.

    Attributes:
        config (ModelConfig): The configuration for the model
    """
    def __init__(self, config):
        self.config = config
        self._label_encoder = get_label_encoder(self.config)
        self._current_params = None
        self._resources = {}
        self._clf = None
        self.cv_loss_ = None
        self.default_scorer = self.get_default_scorer(self.config)

    def get_default_scorer(self, config):
        if config.label_type == ENTITIES_LABEL_TYPE:
            return get_entity_scorer()
        else:
            return ACCURACY_SCORING

    def fit(self, examples, labels, params=None):
        raise NotImplementedError

    def _fit_cv(self, examples, labels, groups=None, selection_settings=None):
        """Called by the fit method when cross validation parameters are passed in. Runs cross
        validation and returns the best estimator and parameters.

        Args:
            examples (list): A list of examples. Should be in the format expected by the underlying
                             estimator.
            labels (list): The target output values.
            groups (None, optional): Same length as examples and labels. Used to group examples when
                                     splitting the dataset into train/test
            selection_settings (None, optional): A dictionary containing the cross validation
                                                 selection settings.

        """
        selection_settings = selection_settings or self.config.param_selection
        cv_iterator = self._get_cv_iterator(selection_settings)

        if selection_settings is None:
            return self._fit(examples, labels, self.config.params), self.config.params

        cv_type = selection_settings['type']
        num_splits = cv_iterator.get_n_splits(examples, labels, groups)
        logger.info('Selecting hyperparameters using %s cross-validation with %s split%s', cv_type,
                    num_splits, '' if num_splits == 1 else 's')

        # For entities you must use the default sequence scorer
        if self.config.label_type == ENTITIES_LABEL_TYPE:
            if selection_settings.get('scoring', 'seq_accuracy') is not 'seq_accuracy':
                logger.info('You must use the sequence accuracy scorer for entity recognition. '
                            'Using seq_accuracy instead of your specified scorer...')
            scoring = self.default_scorer
        else:
            scoring = selection_settings.get('scoring', self.default_scorer)
        n_jobs = selection_settings.get('n_jobs', -1)

        param_grid = self._convert_params(selection_settings['grid'], labels)
        model_class = self._get_model_constructor()

        if self.config.label_type == ENTITIES_LABEL_TYPE:
            param_grid['config'] = [self.config]
            param_grid['resources'] = [self._resources]
            init_params = {'config': self.config, 'resources': self._resources}
            estimator = model_class(**init_params)
        else:
            estimator = model_class()
        grid_cv = GridSearchCV(estimator=estimator, scoring=scoring, param_grid=param_grid,
                               cv=cv_iterator, n_jobs=n_jobs)
        model = grid_cv.fit(examples, labels, groups)

        for idx, params in enumerate(model.cv_results_['params']):
            logger.debug('Candidate parameters: {}'.format(params))
            std_err = 2.0 * model.cv_results_['std_test_score'][idx] / math.sqrt(model.n_splits_)
            if scoring == ACCURACY_SCORING:
                msg = 'Candidate average accuracy: {:.2%} ± {:.2%}'
            elif scoring == LIKELIHOOD_SCORING:
                msg = 'Candidate average log likelihood: {:.4} ± {:.4}'
            else:
                msg = 'Candidate average seq2se2 accuracy: {:.2%} ± {:.2%}'
            logger.info(msg.format(model.cv_results_['mean_test_score'][idx], std_err))

        if scoring == ACCURACY_SCORING:
            msg = 'Best accuracy: {:.2%}, params: {}'
            self.cv_loss_ = 1 - model.best_score_
        elif scoring == LIKELIHOOD_SCORING:
            msg = 'Best log likelihood: {:.4}, params: {}'
            self.cv_loss_ = - model.best_score_
        else:
            msg = 'Best seq2seq accuracy: {:.2%}, params: {}'
            self.cv_loss_ = 1 - model.best_score_
        best_params = model.best_params_

        if self.config.label_type == ENTITIES_LABEL_TYPE:
            best_params.pop('config')
            best_params.pop('resources')

        logger.info(msg.format(model.best_score_, best_params))

        return model.best_estimator_, model.best_params_

    def select_params(self, examples, labels, selection_settings=None):
        raise NotImplementedError

    def _convert_params(self, param_grid, y, is_grid=True):
        """Convert the params from the style given by the config to the style
        passed in to the actual classifier.

        Args:
            param_grid (dict): lists of classifier parameter values, keyed by
                parameter name
            y (list): A list of labels
            is_grid (bool, optional): Indicates whether param_grid is actually a grid
                or a params dict.
        """
        raise NotImplementedError

    def predict(self, examples):
        raise NotImplementedError

    def predict_proba(self, examples):
        raise NotImplementedError

    def predict_log_proba(self, examples):
        raise NotImplementedError

    def evaluate(self, examples, labels):
        raise NotImplementedError

    def _get_effective_config(self):
        """Create a model config object for the current effective config (after
        param selection)

        Returns:
            ModelConfig
        """
        config_dict = self.config.to_dict()
        config_dict.pop('param_selection')
        config_dict['params'] = self._current_params
        return ModelConfig(**config_dict)

    def register_resources(self, **kwargs):
        """Registers resources which are accessible to feature extractors

        Args:
            **kwargs: dictionary of resources to register

        """
        self._resources.update(kwargs)

    def get_feature_matrix(self, examples, y=None, fit=False):
        raise NotImplementedError

    def _extract_features(self, example):
        """Gets all features from an example.

        Args:
            example: An example object.

        Returns:
            (dict of str: number): A dict of feature names to their values.
        """
        example_type = self.config.example_type
        feat_set = {}
        for name, kwargs in self.config.features.items():
            if callable(kwargs):
                # a feature extractor function was passed in directly
                feat_extractor = kwargs
            else:
                feat_extractor = get_feature_extractor(example_type, name)(**kwargs)
            feat_set.update(feat_extractor(example, self._resources))
        return feat_set

    def _get_cv_iterator(self, settings):
        if not settings:
            return None
        cv_type = settings['type']
        try:
            cv_iterator = {"k-fold": self._k_fold_iterator,
                           "shuffle": self._shuffle_iterator,
                           "group-k-fold": self._groups_k_fold_iterator,
                           "group-shuffle": self._groups_shuffle_iterator,
                           "stratified-k-fold": self._stratified_k_fold_iterator,
                           "stratified-shuffle": self._stratified_shuffle_iterator,
                           }.get(cv_type)(settings)
        except KeyError:
            raise ValueError('Unknown param selection type: {!r}'.format(cv_type))

        return cv_iterator

    @staticmethod
    def _k_fold_iterator(settings):
        k = settings['k']
        return KFold(n_splits=k)

    @staticmethod
    def _shuffle_iterator(settings):
        k = settings['k']
        n = settings.get('n', k)
        test_size = 1.0 / k
        return ShuffleSplit(n_splits=n, test_size=test_size)

    @staticmethod
    def _groups_k_fold_iterator(settings):
        k = settings['k']
        return GroupKFold(n_splits=k)

    @staticmethod
    def _groups_shuffle_iterator(settings):
        k = settings['k']
        n = settings.get('n', k)
        test_size = 1.0 / k
        return GroupShuffleSplit(n_splits=n, test_size=test_size)

    @staticmethod
    def _stratified_k_fold_iterator(settings):
        k = settings['k']
        return StratifiedKFold(n_splits=k)

    @staticmethod
    def _stratified_shuffle_iterator(settings):
        k = settings['k']
        n = settings.get('n', k)
        test_size = 1.0 / k
        return StratifiedShuffleSplit(n_splits=n, test_size=test_size)

    def requires_resource(self, resource):
        example_type = self.config.example_type
        for name, kwargs in self.config.features.items():
            if callable(kwargs):
                # a feature extractor function was passed in directly
                feature_extractor = kwargs
            else:
                feature_extractor = get_feature_extractor(example_type, name)
            if ('requirements' in feature_extractor.__dict__ and
                    resource in feature_extractor.requirements):
                return True
        return False


class LabelEncoder(object):
    """The label encoder is responsible for converting between rich label
    objects such as a ProcessedQuery and basic formats a model can interpret.

    A workbench model use its label encoder at fit time to encode labels into a
    form it can deal with, and at predict time to decode predictions into
    objects
    """
    def __init__(self, config):
        """Initializes an encoder

        Args:
            config (ModelConfig): The model
        """
        self.config = config

    def encode(self, labels, **kwargs):
        """Transforms a list of label objects into a vector of classes.


        Args:
            labels (list): A list of labels to encode
        """
        return labels

    def decode(self, classes, **kwargs):
        """Decodes a vector of classes into a list of labels

        Args:
            classes (list): A list of classes

        Returns:
            list: The decoded labels
        """
        return classes


class EntityLabelEncoder(LabelEncoder):

    def _get_tag_scheme(self):
        return self.config.model_settings.get('tag_scheme', 'IOB').upper()

    def encode(self, labels, **kwargs):
        examples = kwargs['examples']
        scheme = self._get_tag_scheme()
        # Here each label is a list of entities for the corresponding example
        all_tags = []
        for idx, label in enumerate(labels):
            all_tags.extend(get_tags_from_entities(examples[idx], label, scheme))
        return all_tags

    def decode(self, tags_by_example, **kwargs):
        # TODO: support decoding multiple queries at once
        scheme = self._get_tag_scheme()
        examples = kwargs['examples']
        labels = [get_entities_from_tags(examples[idx], tags, scheme)
                  for idx, tags in enumerate(tags_by_example)]
        return labels


register_label('class', LabelEncoder)
register_label('entities', EntityLabelEncoder)<|MERGE_RESOLUTION|>--- conflicted
+++ resolved
@@ -13,15 +13,10 @@
 
 from sklearn.metrics import (f1_score, precision_recall_fscore_support as score, confusion_matrix,
                              accuracy_score)
-<<<<<<< HEAD
 from .helpers import (get_feature_extractor, get_label_encoder, register_label, ENTITIES_LABEL_TYPE,
                       entity_seqs_equal, get_entity_scorer)
-from .taggers.taggers import get_tags_from_entities, get_entities_from_tags
-=======
-from .helpers import get_feature_extractor, get_label_encoder, register_label, ENTITIES_LABEL_TYPE
-from .tagging import (get_tags_from_entities, get_entities_from_tags, get_boundary_counts,
+from .taggers.taggers import (get_tags_from_entities, get_entities_from_tags, get_boundary_counts,
                       BoundaryCounts)
->>>>>>> 401e1eb1
 logger = logging.getLogger(__name__)
 
 # model scoring types
